import { OpenAI } from "langchain/llms/openai";
import { initializeAgentExecutor, Agent } from "langchain/agents";
import { SerpAPI } from "langchain/tools";
import { Calculator } from "langchain/tools/calculator";
import process from "process";
import {getTracingCallbackManager} from "langchain/callbacks";
// import {
//   CallbackManager,
//   LangChainTracer,
//   ConsoleCallbackHandler,
// } from "langchain/callbacks";

export const run = async () => {
  process.env.LANGCHAIN_HANDLER = "langchain";
  const model = new OpenAI({ temperature: 0 });
  const tools = [
    new SerpAPI(process.env.SERPAPI_API_KEY, {
      location: "Austin,Texas,United States",
      hl: "en",
      gl: "us",
    }),
    new Calculator(),
  ];

  const executor = await initializeAgentExecutor(
    tools,
    model,
    "zero-shot-react-description",
    true
  );
  console.log("Loaded agent.");

  const input = `Who is Olivia Wilde's boyfriend? What is his current age raised to the 0.23 power?`;

  console.log(`Executing with input "${input}"...`);

  // This will result in a lot of errors, because the shared Tracer is not concurrency-safe.
  const [resultA, resultB, resultC] = await Promise.all([
    executor.call({ input }, getTracingCallbackManager()),
    executor.call({ input }, getTracingCallbackManager()),
    executor.call({ input }, getTracingCallbackManager()),
  ]);

  console.log(`Got output ${resultA.output}`);
  console.log(`Got output ${resultB.output}`);
  console.log(`Got output ${resultC.output}`);

<<<<<<< HEAD
  // // This will work, because each executor has its own Tracer, avoiding concurrency issues.
  // console.log("---Now with concurrency-safe tracing---");
  //
  // const executors = [];
  // for (let i = 0; i < 3; i += 1) {
  //   const callbackManager = new CallbackManager();
  //   callbackManager.addHandler(new ConsoleCallbackHandler());
  //   callbackManager.addHandler(new LangChainTracer());
  //
  //   const model = new OpenAI({ temperature: 0, callbackManager });
  //   const tools = [new SerpAPI(), new Calculator()];
  //   for (const tool of tools) {
  //     tool.callbackManager = callbackManager;
  //   }
  //   const executor = await initializeAgentExecutor(
  //     tools,
  //     model,
  //     "zero-shot-react-description",
  //     true,
  //     callbackManager
  //   );
  //   executor.agent.llmChain.callbackManager = callbackManager;
  //   executors.push(executor);
  // }
  //
  // const results = await Promise.all(
  //   executors.map((executor) => executor.call({ input }))
  // );
  // for (const result of results) {
  //   console.log(`Got output ${result.output}`);
  // }
=======
  // This will work, because each executor has its own Tracer, avoiding concurrency issues.
  console.log("---Now with concurrency-safe tracing---");

  const executors = [];
  for (let i = 0; i < 3; i += 1) {
    const callbackManager = new CallbackManager();
    callbackManager.addHandler(new ConsoleCallbackHandler());
    callbackManager.addHandler(new LangChainTracer());

    const model = new OpenAI({ temperature: 0, callbackManager });
    const tools = [
      new SerpAPI(process.env.SERPAPI_API_KEY, {
        location: "Austin,Texas,United States",
        hl: "en",
        gl: "us",
      }),
      new Calculator(),
    ];
    for (const tool of tools) {
      tool.callbackManager = callbackManager;
    }
    const executor = await initializeAgentExecutor(
      tools,
      model,
      "zero-shot-react-description",
      true,
      callbackManager
    );
    const agent = executor.agent as Agent;
    agent.llmChain.callbackManager = callbackManager;
    executors.push(executor);
  }

  const results = await Promise.all(
    executors.map((executor) => executor.call({ input }))
  );
  for (const result of results) {
    console.log(`Got output ${result.output}`);
  }
>>>>>>> 0943ba4b
};<|MERGE_RESOLUTION|>--- conflicted
+++ resolved
@@ -3,12 +3,11 @@
 import { SerpAPI } from "langchain/tools";
 import { Calculator } from "langchain/tools/calculator";
 import process from "process";
-import {getTracingCallbackManager} from "langchain/callbacks";
-// import {
-//   CallbackManager,
-//   LangChainTracer,
-//   ConsoleCallbackHandler,
-// } from "langchain/callbacks";
+import {
+  CallbackManager,
+  LangChainTracer,
+  ConsoleCallbackHandler,
+} from "langchain/callbacks";
 
 export const run = async () => {
   process.env.LANGCHAIN_HANDLER = "langchain";
@@ -36,48 +35,15 @@
 
   // This will result in a lot of errors, because the shared Tracer is not concurrency-safe.
   const [resultA, resultB, resultC] = await Promise.all([
-    executor.call({ input }, getTracingCallbackManager()),
-    executor.call({ input }, getTracingCallbackManager()),
-    executor.call({ input }, getTracingCallbackManager()),
+    executor.call({ input }),
+    executor.call({ input }),
+    executor.call({ input }),
   ]);
 
   console.log(`Got output ${resultA.output}`);
   console.log(`Got output ${resultB.output}`);
   console.log(`Got output ${resultC.output}`);
 
-<<<<<<< HEAD
-  // // This will work, because each executor has its own Tracer, avoiding concurrency issues.
-  // console.log("---Now with concurrency-safe tracing---");
-  //
-  // const executors = [];
-  // for (let i = 0; i < 3; i += 1) {
-  //   const callbackManager = new CallbackManager();
-  //   callbackManager.addHandler(new ConsoleCallbackHandler());
-  //   callbackManager.addHandler(new LangChainTracer());
-  //
-  //   const model = new OpenAI({ temperature: 0, callbackManager });
-  //   const tools = [new SerpAPI(), new Calculator()];
-  //   for (const tool of tools) {
-  //     tool.callbackManager = callbackManager;
-  //   }
-  //   const executor = await initializeAgentExecutor(
-  //     tools,
-  //     model,
-  //     "zero-shot-react-description",
-  //     true,
-  //     callbackManager
-  //   );
-  //   executor.agent.llmChain.callbackManager = callbackManager;
-  //   executors.push(executor);
-  // }
-  //
-  // const results = await Promise.all(
-  //   executors.map((executor) => executor.call({ input }))
-  // );
-  // for (const result of results) {
-  //   console.log(`Got output ${result.output}`);
-  // }
-=======
   // This will work, because each executor has its own Tracer, avoiding concurrency issues.
   console.log("---Now with concurrency-safe tracing---");
 
@@ -117,5 +83,4 @@
   for (const result of results) {
     console.log(`Got output ${result.output}`);
   }
->>>>>>> 0943ba4b
 };