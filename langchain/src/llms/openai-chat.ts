import {
  Configuration,
  OpenAIApi,
  ChatCompletionRequestMessage,
  CreateChatCompletionRequest,
  ConfigurationParameters,
  ChatCompletionResponseMessageRoleEnum,
  CreateChatCompletionResponse,
} from "openai";
import type { StreamingAxiosConfiguration } from "../util/axios-types.js";
import fetchAdapter from "../util/axios-fetch-adapter.js";
import { BaseLLMParams, LLM } from "./base.js";
import { CallbackManagerForLLMRun } from "../callbacks/manager.js";

/**
 * Input to OpenAI class.
 */
export interface OpenAIChatInput {
  /** Sampling temperature to use, between 0 and 2, defaults to 1 */
  temperature: number;

  /** Total probability mass of tokens to consider at each step, between 0 and 1, defaults to 1 */
  topP: number;

  /** Penalizes repeated tokens according to frequency */
  frequencyPenalty: number;

  /** Penalizes repeated tokens */
  presencePenalty: number;

  /** Number of chat completions to generate for each prompt */
  n: number;

  /** Dictionary used to adjust the probability of specific tokens being generated */
  logitBias?: Record<string, number>;

  /** Whether to stream the results or not */
  streaming: boolean;

  /** Model name to use */
  modelName: string;

  /** ChatGPT messages to pass as a prefix to the prompt */
  prefixMessages?: ChatCompletionRequestMessage[];

  /** Holds any additional parameters that are valid to pass to {@link
   * https://platform.openai.com/docs/api-reference/completions/create |
   * `openai.create`} that are not explicitly specified on this class.
   */
  modelKwargs?: Kwargs;

  /** List of stop words to use when generating */
  stop?: string[];

  /**
   * Timeout to use when making requests to OpenAI.
   */
  timeout?: number;

  /**
   * Maximum number of tokens to generate in the completion.  If not specified,
   * defaults to the maximum number of tokens allowed by the model.
   */
  maxTokens?: number;
}

// eslint-disable-next-line @typescript-eslint/no-explicit-any
type Kwargs = Record<string, any>;

/**
 * Wrapper around OpenAI large language models that use the Chat endpoint.
 *
 * To use you should have the `openai` package installed, with the
 * `OPENAI_API_KEY` environment variable set.
 *
 * @remarks
 * Any parameters that are valid to be passed to {@link
 * https://platform.openai.com/docs/api-reference/chat/create |
 * `openai.createCompletion`} can be passed through {@link modelKwargs}, even
 * if not explicitly available on this class.
 *
 * @augments BaseLLM
 * @augments OpenAIInput
 */
export class OpenAIChat extends LLM implements OpenAIChatInput {
  temperature = 1;

  topP = 1;

  frequencyPenalty = 0;

  presencePenalty = 0;

  n = 1;

  logitBias?: Record<string, number>;

  maxTokens?: number;

  modelName = "gpt-3.5-turbo";

  prefixMessages?: ChatCompletionRequestMessage[];

  modelKwargs?: Kwargs;

  timeout?: number;

  stop?: string[];

  streaming = false;

  private client: OpenAIApi;

  private clientConfig: ConfigurationParameters;

  constructor(
    fields?: Partial<OpenAIChatInput> &
      BaseLLMParams & {
        openAIApiKey?: string;
      },
    configuration?: ConfigurationParameters
  ) {
    super(fields ?? {});

    const apiKey =
      fields?.openAIApiKey ??
      // eslint-disable-next-line no-process-env
      (typeof process !== "undefined" ? process.env.OPENAI_API_KEY : undefined);
    if (!apiKey) {
      throw new Error("OpenAI API key not found");
    }

    this.modelName = fields?.modelName ?? this.modelName;
    this.prefixMessages = fields?.prefixMessages ?? this.prefixMessages;
    this.modelKwargs = fields?.modelKwargs ?? {};
    this.timeout = fields?.timeout;

    this.temperature = fields?.temperature ?? this.temperature;
    this.topP = fields?.topP ?? this.topP;
    this.frequencyPenalty = fields?.frequencyPenalty ?? this.frequencyPenalty;
    this.presencePenalty = fields?.presencePenalty ?? this.presencePenalty;
    this.n = fields?.n ?? this.n;
    this.logitBias = fields?.logitBias;
    this.maxTokens = fields?.maxTokens;
    this.stop = fields?.stop;

    this.streaming = fields?.streaming ?? false;

    if (this.streaming && this.n > 1) {
      throw new Error("Cannot stream results when n > 1");
    }

    this.clientConfig = {
      apiKey,
      ...configuration,
    };
  }

  /**
   * Get the parameters used to invoke the model
   */
  invocationParams(): Omit<CreateChatCompletionRequest, "messages"> & Kwargs {
    return {
      model: this.modelName,
      temperature: this.temperature,
      top_p: this.topP,
      frequency_penalty: this.frequencyPenalty,
      presence_penalty: this.presencePenalty,
      n: this.n,
      logit_bias: this.logitBias,
      max_tokens: this.maxTokens,
      stop: this.stop,
      stream: this.streaming,
      ...this.modelKwargs,
    };
  }

  /** @ignore */
  _identifyingParams() {
    return {
      model_name: this.modelName,
      ...this.invocationParams(),
      ...this.clientConfig,
    };
  }

  /**
   * Get the identifying parameters for the model
   */
  identifyingParams() {
    return {
      model_name: this.modelName,
      ...this.invocationParams(),
      ...this.clientConfig,
    };
  }

  private formatMessages(prompt: string): ChatCompletionRequestMessage[] {
    const message: ChatCompletionRequestMessage = {
      role: "user",
      content: prompt,
    };
    return this.prefixMessages ? [...this.prefixMessages, message] : [message];
  }

<<<<<<< HEAD
  /**
   * Call out to OpenAI's endpoint with k unique prompts
   *
   * @param prompt - The prompt to pass into the model.
   * @param [stop] - Optional list of stop words to use when generating.
   * @param [runManager] - Optional callback manager to use for streaming
   *
   * @returns The full LLM output.
   *
   * @example
   * ```ts
   * import { OpenAI } from "langchain/llms/openai";
   * const openai = new OpenAI();
   * const response = await openai.generate(["Tell me a joke."]);
   * ```
   */
  async _call(
    prompt: string,
    stop?: string[],
    runManager?: CallbackManagerForLLMRun
  ): Promise<string> {
=======
  /** @ignore */
  async _call(prompt: string, stop?: string[]): Promise<string> {
>>>>>>> dfffba1b
    if (this.stop && stop) {
      throw new Error("Stop found in input and default params");
    }

    const params = this.invocationParams();
    params.stop = stop ?? params.stop;

    const data = params.stream
      ? await new Promise<CreateChatCompletionResponse>((resolve, reject) => {
          let response: CreateChatCompletionResponse;
          let rejected = false;
          this.completionWithRetry(
            {
              ...params,
              messages: this.formatMessages(prompt),
            },
            {
              responseType: "stream",
              onmessage: (event) => {
                if (event.data?.trim?.() === "[DONE]") {
                  resolve(response);
                } else {
                  const message = JSON.parse(event.data) as {
                    id: string;
                    object: string;
                    created: number;
                    model: string;
                    choices: Array<{
                      index: number;
                      finish_reason: string | null;
                      delta: { content?: string; role?: string };
                    }>;
                  };

                  // on the first message set the response properties
                  if (!response) {
                    response = {
                      id: message.id,
                      object: message.object,
                      created: message.created,
                      model: message.model,
                      choices: [],
                    };
                  }

                  // on all messages, update choice
                  const part = message.choices[0];
                  if (part != null) {
                    let choice = response.choices.find(
                      (c) => c.index === part.index
                    );

                    if (!choice) {
                      choice = {
                        index: part.index,
                        finish_reason: part.finish_reason ?? undefined,
                      };
                      response.choices.push(choice);
                    }

                    if (!choice.message) {
                      choice.message = {
                        role: part.delta
                          ?.role as ChatCompletionResponseMessageRoleEnum,
                        content: part.delta?.content ?? "",
                      };
                    }

                    choice.message.content += part.delta?.content ?? "";
                    // eslint-disable-next-line no-void
                    void runManager?.handleLLMNewToken(
                      part.delta?.content ?? ""
                    );
                  }
                }
              },
            }
          ).catch((error) => {
            if (!rejected) {
              rejected = true;
              reject(error);
            }
          });
        })
      : await this.completionWithRetry({
          ...params,
          messages: this.formatMessages(prompt),
        });

    return data.choices[0].message?.content ?? "";
  }

  /** @ignore */
  async completionWithRetry(
    request: CreateChatCompletionRequest,
    options?: StreamingAxiosConfiguration
  ) {
    if (!this.client) {
      const clientConfig = new Configuration({
        ...this.clientConfig,
        baseOptions: {
          timeout: this.timeout,
          adapter: fetchAdapter,
          ...this.clientConfig.baseOptions,
        },
      });
      this.client = new OpenAIApi(clientConfig);
    }
    return this.caller
      .call(
        this.client.createChatCompletion.bind(this.client),
        request,
        options
      )
      .then((res) => res.data);
  }

  _llmType() {
    return "openai";
  }
}<|MERGE_RESOLUTION|>--- conflicted
+++ resolved
@@ -203,32 +203,12 @@
     return this.prefixMessages ? [...this.prefixMessages, message] : [message];
   }
 
-<<<<<<< HEAD
-  /**
-   * Call out to OpenAI's endpoint with k unique prompts
-   *
-   * @param prompt - The prompt to pass into the model.
-   * @param [stop] - Optional list of stop words to use when generating.
-   * @param [runManager] - Optional callback manager to use for streaming
-   *
-   * @returns The full LLM output.
-   *
-   * @example
-   * ```ts
-   * import { OpenAI } from "langchain/llms/openai";
-   * const openai = new OpenAI();
-   * const response = await openai.generate(["Tell me a joke."]);
-   * ```
-   */
+  /** @ignore */
   async _call(
     prompt: string,
     stop?: string[],
     runManager?: CallbackManagerForLLMRun
   ): Promise<string> {
-=======
-  /** @ignore */
-  async _call(prompt: string, stop?: string[]): Promise<string> {
->>>>>>> dfffba1b
     if (this.stop && stop) {
       throw new Error("Stop found in input and default params");
     }
